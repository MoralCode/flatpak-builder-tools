--- conflicted
+++ resolved
@@ -40,16 +40,10 @@
 
 def parse_modules(fh):
     for line in (l.strip() for l in fh if l.strip()):
-<<<<<<< HEAD
-        if line.startswith("#"):
-            splits = line.split(" ")
-            name, version = splits[-2], splits[-1]
-            if '-' in version:
-                version, date, revision = version.strip().split("-")
-=======
         log.debug("Read line: %s", line)
         if line.startswith("# "):
-            _, name, line_version = line.split(" ")
+            splits = line.split(" ")
+            name, line_version = splits[-2], splits[-1]
             if '-' in line_version:
                 log.debug("Parsing version: %s", line_version)
                 _version, date_revision = line_version.strip().split("-", 1)
@@ -64,7 +58,6 @@
                     version = _version
 
                 log.debug("Parsed version into: %s %s %s", version, date, revision)
->>>>>>> abf684c0
             else:
                 revision = None
                 version = line_version
